# - - * - - * - - * - - * - - * - - * - - * - - * - - * - - * - - * - - * - - * - - * 
"""
#
#   PySCRDT
#   A module to calculate the resonance driving terms from the space charge potential
#   
#   Version :   1.1 
#               pre-calculated potentials for faster evaluation
#   Author  : F. Asvesta
#   Contact : fasvesta .at. cern .dot. ch
#
"""
# - - * - - * - - * - - * - - * - - * - - * - - * - - * - - * - - * - - * - - * - - *

from __future__ import absolute_import, division, print_function, unicode_literals
try:
    import numpy as np
except ImportError:
    print("# PySCRDT : numpy module is required. ")
try:
    import sympy as sy
except ImportError:
    print("# PySCRDT : sympy module is required. ")
try:
    import dill
except ImportError:
    print("# PySCRDT : dill module is required. ")


__version   = 1.1
__PyVersion = ["2.7"]
__author    = ["Foteini Asvesta"]
__contact   = ["fasvesta .at. cern .dot. ch"]

class PySCRDT(object):
    """
    class for the calculation of the rdts
    Returns: PySCRDT instance
    """

    def __init__(self, parameters=False, mode=None, twissFile=None, order=None, twissTableXsuite=None):
        """
        Initialization function
        Input :  parameters : [bool|str]  Parameters needed for the calculations (default=False)
                                          if True the default values of [setParameters] are used 
                                          if str parameters are read in a file
                 mode       : [3|5]       Resonance description mode (default=None)
                 order      : [list]      Resonance order and harmonic (default=None)
                 twissFile  : [str]       MAD-X Twiss file (default=None)
        Returns: void
        """
        self.x, self.y, self.t= sy.symbols('x y t')
        self.a = sy.Symbol('a', positive=True, real=True)
        self.b = sy.Symbol('b', positive=True, real=True)
        self.D = sy.Symbol('D', positive=True, real=True)
        self.fx = sy.Symbol('fx', positive=True, real=True)
        self.fy = sy.Symbol('fy', positive=True, real=True)
        self.V=None
        self.K=None
        self.data=None
        self.factor=None
        self.factor_d=None
        self.rdt=None
        self.rdt_d=None
        self.feed=False
        self.mode=None
        self.order=None
        if type(parameters) is str:
            self.parameters=None
            self.readParameters(parameters)
        else:
            if parameters:
                self.setParameters()
            else:
                self.parameters=None
                print("# PySCRDT : Set parameters with function [setParameters] or read parameters with [readParameters]")
        if twissFile is None:
            if twissTableXsuite is None:
                print("# PySCRDT : Import Madx twiss file using the function [prepareData] or X-suite Twiss from method [twissTableXsuite]")
            else:
                self.loadTwissFromXsuite(twissTableXsuite)
        else:
            self.prepareData(twissFile)            
        if (order is None) and (mode is None):
            print("# PySCRDT : Set order in [setOrder]")
        elif order is None:
            print("# PySCRDT : Set order in [setOrder]")
        else:
            if mode is None:
                self.setMode(len(order))
            else:
                self.setMode(mode)
            self.setOrder(order)            
        
    # - - * - - * - - * - - * - - * - - * - - * - - * - - * - - * - - * - - * - - * - - *
    
    def setMode(self, mode):
        """
        Sets the mode for the characterization of resonances
        Input :  mode  : [3|5] 
        Returns: void
        """
        if mode in [3,5]:
            self.mode=mode
        elif mode is None:
            print("# PySCRDT : Set mode in [setMode]")
        else:
            raise IOError('# PySCRDT::setMode: Mode needs to be 3 or 5 depending on the desired resonance description')
            
    # - - * - - * - - * - - * - - * - - * - - * - - * - - * - - * - - * - - * - - * - - *
    
    def setOrder(self, args):
        """
        Sets the Resonance Orders
        In "3 mode"
        Input :  m  : [int] order in H
                 n  : [int] order in V
                 l  : [int|'any'] harmonic of the resonance 
        In "5 mode"
        Input :  h  : [int] characteristic of H
                 i  : [int] characteristic of H
                 j  : [int] characteristic of V
                 k  : [int] characteristic of V
                 l  : [int|'any'] harmonic of the resonance 
        Returns: void
        """
        if len(args)==3:
            if self.mode==3 or self.mode==None:
                if type(args[0]) is int:
                    self.m=args[0]
                else:
                    raise IOError('# PySCRDT::setOrder: resonance order needs to be of type int')
                if type(args[1]) is int:
                    self.n=args[1]
                else:
                    raise IOError('# PySCRDT::setOrder: resonance order needs to be of type int')
                if (type(args[2]) is int) or (args[2]=='any'):
                    self.l=args[2]
                else:
                    raise IOError('# PySCRDT::setOrder: harmonic needs to be of type int or set to "any"')
                self.mode=3
            else:
                raise IOError('# PySCRDT::setOrder: You need to define the order using h,i,j,k,l')
        elif len(args)==5:
            if self.mode==5 or self.mode==None:
                if type(args[0]) is int:
                    self.h=args[0]
                else:
                    raise IOError('# PySCRDT::setOrder: resonance order needs to be of type int')
                if type(args[1]) is int:
                    self.i=args[1]
                else:
                    raise IOError('# PySCRDT::setOrder: resonance order needs to be of type int')
                if type(args[2]) is int:
                    self.j=args[2]
                else:
                    raise IOError('# PySCRDT::setOrder: resonance order needs to be of type int')
                if type(args[3]) is int:
                    self.k=args[3]
                else:
                    raise IOError('# PySCRDT::setOrder: resonance order needs to be of type int')
                if (type(args[4]) is int) or (args[4]=='any'):
                    self.l=args[4]
                else:
                    raise IOError('# PySCRDT::setOrder: harmonic needs to be of type int or set to "any"')
                self.mode=5
            else:
                raise IOError('# PySCRDT::setOrder: You need to define the order using m,n,l')
        else:
            if self.mode==3:
                raise IOError('# PySCRDT::setOrder: You need to define the order using m,n,l')
            if self.mode==5:
                raise IOError('# PySCRDT::setOrder: You need to define the order using h,i,j,k,l')
        self.factor=None
        self.factor_d=None
    # - - * - - * - - * - - * - - * - - * - - * - - * - - * - - * - - * - - * - - * - - *

    def setParameters(self, intensity=41e10, bunchLength=5.96, ro=1.5347e-18, emittance_x=2e-6, emittance_y=1.1e-6, dpp_rms=0.5e-3, dpp=0.0, bF=None, harmonic=1):
        """
        Sets the parameters for the calculation:
        Input :  intensity  : [float] bunch intensity in ppb (Default=41e10)
                 bunchLength: [float] RMS bunch length in m  (Default=5.96)
                 ro         : [float] classical particle radious in m (Default=1.5347e-18 {proton})
                 emittance_x: [float] normalized horizontal emittance in m*rad (Default=2e-6)
                 emittance_y: [float] normalized vertical emittance in m*rad (Default=1.1e-6)
                 dpp_rms    : [float] RMS Dp/p (Default=0.5e-3)
                 dpp        : [float] Single particle Dp/p (Default=0)
                 bF         : [float] Bunching factor (Default=None)
                 harmonic   : [int]   Harmonic number,# of buckets (Default=1)
        Returns: void
        """
        self.parameters={'intensity':intensity, 
                         'bunchLength':bunchLength, 
                         'ro':ro, 
                         'emittance_x':emittance_x, 
                         'emittance_y':emittance_y,
                         'dpp_rms':dpp_rms,
                         'dpp':dpp,
                         'bF':bF,
                         'harmonic':harmonic}
        
    # - - * - - * - - * - - * - - * - - * - - * - - * - - * - - * - - * - - * - - * - - *
    def readParameters(self, inputFile):
        """
        Reads the parameters from an input file:
        Input Format: intensity   = [float] # bunch intensity in ppb (Default=41e10)
                      bunchLength = [float] # RMS bunch length in m  (Default=5.96)
                      ro          = [float] # classical particle radious in m (Default=1.5347e-18 {proton})
                      emittance_x = [float] # normalized horizontal emittance in m*rad (Default=2e-6)
                      emittance_y = [float] # normalized vertical emittance in m*rad (Default=1.1e-6)
                      dpp_rms     = [float] # RMS Dp/p (Default=0.5e-3)
                      dpp         = [float] # Single particle Dp/p (Default=0.5e-3)
                      bF          = [float] # Bunching factor (Default=None)
                      harmonic    = [int]   # Harmonic number,# of buckets (Default=1)
        Returns: void
        """
        params=np.genfromtxt(inputFile,dtype=str)
        if self.parameters is None:
            self.setParameters()
        if len(np.shape(params))==1:
            if params[0] not in self.parameters.keys():
                raise IOError('# PySCRDT::readParameters: '+ params[0] +' not recognized [checkWriting]')
            else:
                self.parameters[params[0]]=float(params[2])
        else:
            for i in enumerate(params):
                if params[i[0]][0] not in self.parameters.keys():
                    raise IOError('# PySCRDT::readParameters: '+ params[i[0]][0] +' not recognized [checkWriting]') 
                else:
                    self.parameters[params[i[0]][0]]=float(params[i[0]][2])
        if self.data is not None:
            self.beamSize()
            self.ksc()
                        
        
    # - - * - - * - - * - - * - - * - - * - - * - - * - - * - - * - - * - - * - - * - - *
    
    def potential(self, feedDown=False, lookUp=True):
        """
        Calculates the space charge potential for the given resonance order
        Inputs : feedDown : [bool] needed when single particle Dp/p non 0 (default=False)
        Returns: Void
        """
        if self.mode==5:
            self.m=self.h+self.i
            self.n=self.j+self.k
        if (self.m is None) or (self.n is None):
            raise IOError('# PySCRDT::potential: You need to define resonance order in [setOrder]')
        if self.m%2!=0 and (feedDown==False):
            raise IOError('# PySCRDT::potential: Space charge potential contains only even orders without Dp/p (order given {}), change the order in [setOrder]'.format(str(self.m)))
        if self.n%2!=0:
            raise IOError('# PySCRDT::potential: Space charge potential contains only even orders (order given {}), change the order in [setOrder]'.format(str(self.n)))
        if (self.m+self.n < 21) and (feedDown==False) and (lookUp==True):
            try:
                with open(__file__[:__file__.find('PySCRDT.py')]+'potentialsPy3','rb') as f:                                    
                    a=dill.load(f)
                a=np.array(a)
                a=a[np.where(a[:,0]==self.m)[0]]
                self.f=a[np.where(a[:,1]==self.n)][0][2]
            except:
                try:
                    with open(__file__[:__file__.find('PySCRDT.py')]+'potentialsPy2','rb') as f:                                    
                        a=dill.load(f)
                    a=np.array(a)
                    a=a[np.where(a[:,0]==self.m)[0]]
                    self.f=a[np.where(a[:,1]==self.n)][0][2]
                except:
                    lookUp=False     
                    print('# PySCRDT::potential: Calculating potential')  
        if (self.m+self.n > 21) or (feedDown==True) or (lookUp==False):
            V = (-1+sy.exp(-self.x**2/(self.t+2*self.a**2)-self.y**2/(self.t+2*self.b**2)))/sy.sqrt((self.t+2*self.a**2)*(self.t+2*self.b**2))
            if self.m>self.n:
                if feedDown:
                    p1 = sy.series(V, self.x, 0, abs(self.m)+2).removeO()
                else:    
                    p1 = sy.series(V, self.x, 0, abs(self.m)+1).removeO()
                p2 = sy.series(p1, self.y, 0, abs(self.n)+1).removeO()
                termy = sy.collect(p2, self.y, evaluate=False)
                termpowy=termy[self.y**abs(self.n)]
                if feedDown:
                    termpowy=sy.expand(termpowy.subs(self.x,self.x+self.D))
                termx = sy.collect(termpowy, self.x, evaluate=False)
                termpowx=termx[self.x**abs(self.m)]
                sterm=sy.simplify(termpowx)
            else:
                p1 = sy.series(V, self.y, 0, abs(self.n)+1).removeO()
                if feedDown:
                    p2 = sy.series(p1, self.x, 0, abs(self.m)+2).removeO()
                else:    
                    p2 = sy.series(p1, self.x, 0, abs(self.m)+1).removeO()
                termx = sy.collect(p2, self.x, evaluate=False)
                if feedDown:
                    termx=sy.expand(termx.subs(self.x,self.x+self.D))
                termpowx=termx[self.x**abs(self.m)]
                termy = sy.collect(termpowx, self.y, evaluate=False)
                termpowy=termy[self.y**abs(self.n)]
                sterm=sy.simplify(termpowy)
            res = sy.integrate(sterm, (self.t, 0, sy.oo)).doit()
            result=res.doit()
            self.V = sy.simplify(result)
            self.f=sy.lambdify((self.a,self.b,self.D),self.V)
        
    # - - * - - * - - * - - * - - * - - * - - * - - * - - * - - * - - * - - * - - * - - *

    def ksc(self):
        """
        Calculates the space charge perveance Ksc from the parameters dictionary
        Returns: Void
        """
        if self.parameters is None:
            raise IOError('# PySCRDT::ksc: You need to define parameters in [setParameters]')
        if self.data is None:
            raise IOError('# PySCRDT::ksc: You need to define Madx twiss file in [prepareData]')
        if self.parameters['bF']:
            self.K= 2*self.parameters['intensity']*self.parameters['ro']*(self.parameters['harmonic']/self.parameters['bF'])/(self.parameters['C']*self.parameters['b']**2*self.parameters['g']**3)
        else:
            self.K= 2*self.parameters['intensity']*self.parameters['ro']/(np.sqrt(2*np.pi)*self.parameters['bunchLength']*self.parameters['b']**2*self.parameters['g']**3)
    
    # - - * - - * - - * - - * - - * - - * - - * - - * - - * - - * - - * - - * - - * - - *

    def beamSize(self):
        """
        Calculates the transverse beam sizes from the parameters dictionary and the twiss file
        Returns: Void
        """
        if self.parameters is None:
            raise IOError('# PySCRDT::beamSize: You need to define parameters in [setParameters]')
        if self.data is None:
            raise IOError('# PySCRDT::ksc: You need to define Madx twiss file in [prepareData]')
        self.sx=np.sqrt(self.parameters['emittance_x']*self.data[:,1]/(self.parameters['b']*self.parameters['g'])+(self.parameters['dpp_rms']*self.data[:,3])**2)
        self.sy=np.sqrt(self.parameters['emittance_y']*self.data[:,2]/(self.parameters['b']*self.parameters['g'])+(self.parameters['dpp_rms']*self.data[:,4])**2)
        
    # - - * - - * - - * - - * - - * - - * - - * - - * - - * - - * - - * - - * - - * - - *

    def prepareData(self,twissFile, skip_header_nr=45, skip_rows_nr=47): 
        """
        Prepares the data from a MADX Twiss file including at least {s, betx, bety, dx, dy, mux, muy, l}
        Inputs : twissFile : [str] twiss file (default=None)
        Returns: Void
        """
        if twissFile is None:
            raise IOError('# PySCRDT::prepareData: You need to define Madx twiss file in [prepareData]')
        if self.parameters is None:
            raise IOError('# PySCRDT::prepareData: You need to define parameters in [setParameters]')
        params=np.genfromtxt(twissFile,max_rows=40,dtype=str)
        for i in enumerate(params):
            if params[i[0]][1]=='GAMMA':
                self.parameters['g']=float(params[i[0]][3])
                self.parameters['b']=np.sqrt(1-1/self.parameters['g']**2)
            elif params[i[0]][1]=='LENGTH':
                self.parameters['C']=float(params[i[0]][3])
            elif params[i[0]][1]=='Q1':
                self.actualQx=float(params[i[0]][3])
            elif params[i[0]][1]=='Q2':
                self.actualQy=float(params[i[0]][3])
<<<<<<< HEAD
        header=np.genfromtxt(twissFile,skip_header=45,max_rows=1,dtype=str)
=======
        header=np.genfromtxt(twissFile,skip_header=skip_header_nr,max_rows=1,dtype=str)   # 45 originally, below 47
        data=np.loadtxt(twissFile,skiprows=skip_rows_nr,usecols=(np.where(header=='S')[0][0]-1,np.where(header=='BETX')[0][0]-1,np.where(header=='BETY')[0][0]-1,np.where(header=='DX')[0][0]-1,np.where(header=='DY')[0][0]-1,np.where(header=='MUX')[0][0]-1,np.where(header=='MUY')[0][0]-1,np.where(header=='L')[0][0]-1))
>>>>>>> 78e59b17
        s = np.linspace(0,self.parameters['C'],100000)
        try:
            data=np.loadtxt(twissFile,skiprows=47,usecols=(np.where(header=='S')[0][0]-1,np.where(header=='BETX')[0][0]-1,np.where(header=='BETY')[0][0]-1,np.where(header=='DX')[0][0]-1,np.where(header=='DY')[0][0]-1,np.where(header=='MUX')[0][0]-1,np.where(header=='MUY')[0][0]-1,np.where(header=='L')[0][0]-1,np.where(header=='ALFX')[0][0]-1,np.where(header=='ALFY')[0][0]-1))
            data2=np.zeros((100000,10))
            data2[:,8] = np.interp(s,data[:,0],data[:,8])
            data2[:,9] = np.interp(s,data[:,0],data[:,9])
        except:
            data=np.loadtxt(twissFile,skiprows=47,usecols=(np.where(header=='S')[0][0]-1,np.where(header=='BETX')[0][0]-1,np.where(header=='BETY')[0][0]-1,np.where(header=='DX')[0][0]-1,np.where(header=='DY')[0][0]-1,np.where(header=='MUX')[0][0]-1,np.where(header=='MUY')[0][0]-1,np.where(header=='L')[0][0]-1))
            data2=np.zeros((100000,8))
        data2[:,1] = np.square(np.interp(s,data[:,0],np.sqrt(data[:,1])))
        data2[:,2] = np.square(np.interp(s,data[:,0],np.sqrt(data[:,2])))
        data2[:,3] = np.interp(s,data[:,0],self.parameters['b']*data[:,3])
        data2[:,4] = np.interp(s,data[:,0],self.parameters['b']*data[:,4])
        data2[:,5] = np.interp(s,data[:,0],data[:,5])
        data2[:,6] = np.interp(s,data[:,0],data[:,6])
        data2[:,7] += self.parameters['C']/len(s)
        data2[:,0] = s
        self.data=data2
        self.beamSize()
        self.ksc()
        
    def loadTwissFromXsuite(self, twissTableXsuite):
        """
        Instead of using a MADX Twiss file, load Twiss data generated from X-suite tracker
        including at least {s, betx, bety, dx, dy, mux, muy, l}
        Inputs : twissTableXsuite : [dict] twiss table (default=None)
        Returns: Void
        
        Just like prepareData method, increases resolution of Twiss table by interpolation
        """
        if twissTableXsuite is None:
            raise IOError('# PySCRDT::loadTwissFromXsuite: You need to define Xsuite twiss table in [loadTwissFromXsuite]')
        if self.parameters is None:
            raise IOError('# PySCRDT::loadTwissFromXsuite: You need to define parameters in [setParameters]')
        if not isinstance(twissTableXsuite, dict):
            raise IOError('Twiss table must be X-track dictionary')
            
        # Define parameters from Twiss table
        self.parameters['g'] = twissTableXsuite['particle_on_co'].gamma0[0]
        self.parameters['b'] = twissTableXsuite['particle_on_co'].beta0[0]
        self.parameters['C'] = twissTableXsuite['circumference']
        self.actualQx = twissTableXsuite['qx']
        self.actualQy = twissTableXsuite['qy']
        
        # Set up data for increased resolution by interpolation
        #columns = ['s', 'betx', 'bety', 'dx', 'dy', 'mux', 'muy', 'l']
        s = np.linspace(0,self.parameters['C'],100000)
        data2=np.zeros((100000,8))
        data2[:,1] = np.square(np.interp(s, twissTableXsuite['s'], np.sqrt(twissTableXsuite['betx'])))
        data2[:,2] = np.square(np.interp(s, twissTableXsuite['s'], np.sqrt(twissTableXsuite['bety'])))
        data2[:,3] = np.interp(s, twissTableXsuite['s'], self.parameters['b']*twissTableXsuite['dx'])
        data2[:,4] = np.interp(s, twissTableXsuite['s'], self.parameters['b']*twissTableXsuite['dy'])
        data2[:,5] = np.interp(s, twissTableXsuite['s'], twissTableXsuite['mux'])
        data2[:,6] = np.interp(s, twissTableXsuite['s'], twissTableXsuite['muy'])
        data2[:,7] += self.parameters['C']/len(s)
        data2[:,0] = s
        self.data=data2
        self.beamSize()
        self.ksc()
        
    # - - * - - * - - * - - * - - * - - * - - * - - * - - * - - * - - * - - * - - * - - *

    def reIndexing(self,factor):
        """
        Auxiliary Function
        Returns: [dict]
        """
        self.dictionary={}
        for i in factor.keys():
            if len(i.args)==0:
                self.dictionary[i]=factor[i]
            else:
                self.dictionary[sy.exp(i.args[0]/1.)]=factor[i]
        return self.dictionary
    # - - * - - * - - * - - * - - * - - * - - * - - * - - * - - * - - * - - * - - * - - *

    def calculateFactor(self,Detuning=False):
        """
        Auxiliary Function
        Returns: [float]
        """
        if Detuning==True:
            if self.m==0:
                det1=sy.cos(self.fy)**abs(self.n)
                det3=det1.rewrite(sy.exp)
                det2=sy.expand(det3)
                self.factor_d=float(sy.collect(det2,sy.exp(1j*self.fy),evaluate=False)[1])
            elif self.n==0:
                det1=sy.cos(self.fx)**abs(self.m)
                det3=det1.rewrite(sy.exp)
                det2=sy.expand(det3)
                self.factor_d=float(sy.collect(det2,sy.exp(1j*self.fx),evaluate=False)[1])
            else:
                det1=(sy.cos(self.fx)**abs(self.m)*sy.cos(self.fy)**abs(self.n))
                det3=det1.rewrite(sy.exp)
                det2=sy.expand(det3)
                factor1=sy.collect(det2,sy.exp(1j*self.fx),evaluate=False)[1]
                self.factor_d=float(sy.collect(factor1,sy.exp(1j*self.fy),evaluate=False)[1])
            return self.factor_d
        else:
            if self.mode==5:
                self.m=self.h-self.i
                self.n=self.j-self.k
            if self.m==0:
                det1=sy.cos(self.fy)**abs(self.n)
                det3=det1.rewrite(sy.exp)
                det2=sy.expand(det3)
                factor=sy.collect(det2,sy.exp(1j*self.fy),evaluate=False)
                dictionary=self.reIndexing(factor)
                self.factor=float(2.*dictionary[sy.exp(abs(self.n)*1j*self.fy)])
            elif self.n==0:
                det1=sy.cos(self.fx)**abs(self.m)
                det3=det1.rewrite(sy.exp)
                det2=sy.expand(det3)
                factor=sy.collect(det2,sy.exp(1j*self.fx),evaluate=False)
                dictionary=self.reIndexing(factor)
                self.factor=float(2.*dictionary[sy.exp(abs(self.m)*1j*self.fx)])
            else:
                det1=(sy.cos(self.fx)**abs(self.m)*sy.cos(self.fy)**abs(self.n))
                det3=det1.rewrite(sy.exp)
                det2=sy.expand(det3)
                factor1=sy.collect(det2,sy.exp(1j*self.fx),evaluate=False)
                dictionary=self.reIndexing(factor1)
                factor1=dictionary[sy.exp(abs(self.m)*1j*self.fx)]
                factor2=sy.collect(factor1,sy.exp(1j*self.fy),evaluate=False)
                dictionary=self.reIndexing(factor2)
                self.factor=float(2.*dictionary[sy.exp(abs(self.n)*1j*self.fy)])
            return self.factor
    
    # - - * - - * - - * - - * - - * - - * - - * - - * - - * - - * - - * - - * - - * - - *

    def resonanceDrivingTerms(self,feedDown=False):
        """
        Calculates the resonance driving terms for the resonance requested
        Returns: Void
        """
        self.feed=feedDown
        if self.V is None:
            self.potential(feedDown=self.feed)
        if self.data is None:
            raise IOError('# PySCRDT::resonanceDrivingTerms: You need to run [prepareData] first')
        if self.K is None:
            self.ksc()
        if self.factor is None:
            self.calculateFactor()
        if self.mode==3:
            if self.l=='any':
                self.rdt_s=self.factor*self.data[:,7]*self.K/2./(2*np.pi)*(np.sqrt(2*self.data[:,1])**abs(self.m))*(np.sqrt(2*self.data[:,2])**abs(self.n))*self.f(self.sx,self.sy,self.parameters['dpp']*self.data[:,3])*np.exp(1j*2*np.pi*(self.m*self.data[:,5]+self.n*self.data[:,6]))
            else:
                self.rdt_s=self.data[:,7]*self.factor*self.K/2./(2*np.pi)*(np.sqrt(2*self.data[:,1])**abs(self.m))*(np.sqrt(2*self.data[:,2])**abs(self.n))*self.f(self.sx,self.sy,self.parameters['dpp']*self.data[:,3])*np.exp(1j*(self.m*2*np.pi*self.data[:,5]+self.n*2*np.pi*self.data[:,6]+(self.l-self.m*self.actualQx-self.n*self.actualQy)*2*np.pi*self.data[:,0]/self.parameters['C']))
        else:
            if self.l=='any':
                self.rdt_s=self.factor*self.data[:,7]*self.K/2./(2*np.pi)*(np.sqrt(2*self.data[:,1])**abs(self.h+self.i))*(np.sqrt(2*self.data[:,2])**abs(self.j+self.k))*self.f(self.sx,self.sy,self.parameters['dpp']*self.data[:,3])*np.exp(1j*2*np.pi*((self.h-self.i)*self.data[:,5]+(self.j-self.k)*self.data[:,6]))
            else:
                self.rdt_s=self.data[:,7]*self.factor*self.K/2./(2*np.pi)*(np.sqrt(2*self.data[:,1])**abs(self.h+self.i))*(np.sqrt(2*self.data[:,2])**abs(self.j+self.k))*self.f(self.sx,self.sy,self.parameters['dpp']*self.data[:,3])*np.exp(1j*((self.h-self.i)*2*np.pi*self.data[:,5]+(self.j-self.k)*2*np.pi*self.data[:,6]+(self.l-(self.h-self.i)*self.actualQx-(self.j-self.k)*self.actualQy)*2*np.pi*self.data[:,0]/self.parameters['C']))
        self.rdt=sum(self.rdt_s)

    # - - * - - * - - * - - * - - * - - * - - * - - * - - * - - * - - * - - * - - * - - *
    
    def detuning(self):
        """
        Calculates the non linear detuning terms
        Returns: Void
        """
        if self.V is None:
            self.potential()
        if self.data is None:
            raise IOError('# PySCRDT::resonanceDrivingTerms: You need to run [prepareData] first')
        if self.K is None:
            self.ksc()
        if self.factor_d is None:
            self.calculateFactor(Detuning=True)
        if self.mode==3:
            self.rdt_s_d=self.factor_d*self.data[:,7]*self.K/2./(2*np.pi)*(np.sqrt(2*self.data[:,1])**abs(self.m))*(np.sqrt(2*self.data[:,2])**abs(self.n))*self.f(self.sx,self.sy,self.parameters['dpp']*self.data[:,3])
        else:
            self.rdt_s_d=self.factor_d*self.data[:,7]*self.K/2./(2*np.pi)*(np.sqrt(2*self.data[:,1])**abs(self.h+self.i))*(np.sqrt(2*self.data[:,2])**abs(self.j+self.k))*self.f(self.sx,self.sy,self.parameters['dpp']*self.data[:,3])
        self.rdt_d=sum(self.rdt_s_d)

    # - - * - - * - - * - - * - - * - - * - - * - - * - - * - - * - - * - - * - - * - - *
    
    def updateParameters(self,**kwargs):
        """
        Updates the parameter dictionary
        Input :  any of  'intensity' 
                         'bunchLength' 
                         'ro'
                         'emittance_x'
                         'emittance_y'
                         'dpp_rms'
                         'dpp'
                         'b'
                         'g'
                         'bF'
                         'harmonic'
        Returns: void
        """
        if kwargs is not None:
            for key, value in kwargs.items():
                if key not in self.parameters.keys():
                    raise IOError('# PySCRDT::updateParameters: '+key+' not recognized [checkWriting]')
                else:
                    self.parameters[key]=value
            if self.data is not None:
                self.beamSize()
                self.ksc()
                
    # - - * - - * - - * - - * - - * - - * - - * - - * - - * - - * - - * - - * - - * - - *

    def getParameters(self):
        """
        Returns the parameters dictionary
        Returns: [dict] the parameters dictionary
        """
        if self.parameters is None:
            raise IOError('# PySCRDT::getParameters: You need to define parameters in [setParameters]|[readParameters]')
        else:
            return self.parameters 

    # - - * - - * - - * - - * - - * - - * - - * - - * - - * - - * - - * - - * - - * - - *
    
    def getWorkingPoint(self):
        """
        Returns the tunes (Qx, Qy)
        Returns: [tuple] 
        """
        if self.data is None:
            raise IOError('# PySCRDT::getWorkingPoint: You need to define Madx twiss file in [prepareData]')
        else:
            return self.actualQx, self.actualQy

    # - - * - - * - - * - - * - - * - - * - - * - - * - - * - - * - - * - - * - - * - - *

    def getOrder(self):
        """
        Returns the orders of the resonances
        Returns: [tuple] 
        """
        if self.mode is None:
            raise IOError('# PySCRDT::getOrder: You need to define resonance mode description in [setMode]')
        elif self.mode==3:
            if self.m is None:
                raise IOError('# PySCRDT::getOrder: You need to define the order in [setOrder]')
            else:
                return self.m, self.n, self.l
        elif self.mode==5:
            if self.h is None:
                raise IOError('# PySCRDT::getOrder: You need to define the order in [setOrder]')
            else:
                return self.h, self.i, self.j, self.k, self.l

    # - - * - - * - - * - - * - - * - - * - - * - - * - - * - - * - - * - - * - - * - - *

    def getMode(self):
        """
        Returns the resonance mode description
        Returns: [int] 
        """
        if self.mode is None:
            raise IOError('# PySCRDT::getMode: You need to define resonance mode description in [setMode]')
        else:
            return self.mode
    
    # - - * - - * - - * - - * - - * - - * - - * - - * - - * - - * - - * - - * - - * - - *
    
    def getKsc(self):
        """
        Returns the space charge perveance Ksc
        Returns: [float] 
        """
        if self.K is None:
            self.ksc()
        return self.K

    # - - * - - * - - * - - * - - * - - * - - * - - * - - * - - * - - * - - * - - * - - *
   
    def getPotential(self):
        """
        Returns the potential V
        Returns: [sympy expression] 
        """
        if self.V is None:
            self.potential()
        return self.V

    # - - * - - * - - * - - * - - * - - * - - * - - * - - * - - * - - * - - * - - * - - *

    def getResonanceDrivingTerms(self,feedDown=False):
        """
        Returns the RDTs
        Inputs : feedDown : [bool] needed only if [resonanceDrivingTerms] has not been already used (default=False)
        Returns: [dict] the resonance driving terms 
        """
        self.feed=feedDown
        if self.rdt is None:
            self.resonanceDrivingTerms(feedDown=self.feed)
        self.RDT={'RDT':self.rdt, 'Amplitude': abs(self.rdt), 'Phase': np.angle(self.rdt)}
        return self.RDT

    # - - * - - * - - * - - * - - * - - * - - * - - * - - * - - * - - * - - * - - * - - *

    def getDetuning(self):
        """
        Returns the RDTs
        Returns: [dict] the resonance driving terms
        """
        if self.rdt_d is None:
            self.detuning()
        return self.rdt_d

    # - - * - - * - - * - - * - - * - - * - - * - - * - - * - - * - - * - - * - - * - - *
    
    def checkWriting(self):
        """
        Returns the correct writing format for setting or updating parameters
        Returns: [dict]
        """
        return {'Set & Update':['intensity', 'bunchLength', 'emittance_x', 'emittance_y', 'dpp_rms', 'dpp', 'ro'], 'Update only': ['b', 'g']}
<|MERGE_RESOLUTION|>--- conflicted
+++ resolved
@@ -353,12 +353,8 @@
                 self.actualQx=float(params[i[0]][3])
             elif params[i[0]][1]=='Q2':
                 self.actualQy=float(params[i[0]][3])
-<<<<<<< HEAD
-        header=np.genfromtxt(twissFile,skip_header=45,max_rows=1,dtype=str)
-=======
         header=np.genfromtxt(twissFile,skip_header=skip_header_nr,max_rows=1,dtype=str)   # 45 originally, below 47
         data=np.loadtxt(twissFile,skiprows=skip_rows_nr,usecols=(np.where(header=='S')[0][0]-1,np.where(header=='BETX')[0][0]-1,np.where(header=='BETY')[0][0]-1,np.where(header=='DX')[0][0]-1,np.where(header=='DY')[0][0]-1,np.where(header=='MUX')[0][0]-1,np.where(header=='MUY')[0][0]-1,np.where(header=='L')[0][0]-1))
->>>>>>> 78e59b17
         s = np.linspace(0,self.parameters['C'],100000)
         try:
             data=np.loadtxt(twissFile,skiprows=47,usecols=(np.where(header=='S')[0][0]-1,np.where(header=='BETX')[0][0]-1,np.where(header=='BETY')[0][0]-1,np.where(header=='DX')[0][0]-1,np.where(header=='DY')[0][0]-1,np.where(header=='MUX')[0][0]-1,np.where(header=='MUY')[0][0]-1,np.where(header=='L')[0][0]-1,np.where(header=='ALFX')[0][0]-1,np.where(header=='ALFY')[0][0]-1))
